--- conflicted
+++ resolved
@@ -235,15 +235,10 @@
           at: /tmp
       - restore_cache:
           keys:
-<<<<<<< HEAD
-            - ds005-anat-v3-{{ epoch }}
-            - ds005-anat-v3-
-=======
             - ds005-anat-v4-{{ .Branch }}-{{ epoch }}
             - ds005-anat-v4-{{ .Branch }}
             - ds005-anat-v4-master
             - ds005-anat-v4-
->>>>>>> 08e3c73d
       - run:
           name: Setting up test
           command: |
@@ -276,11 +271,7 @@
                 --debug --write-graph --mem_mb 4096 \
                 --nthreads 2 --anat-only -vv
       - save_cache:
-<<<<<<< HEAD
-         key: ds005-anat-v3-{{ epoch }}
-=======
          key: ds005-anat-v4-{{ .Branch }}-{{ epoch }}
->>>>>>> 08e3c73d
          paths:
             - /tmp/ds005/work
             - /tmp/ds005/derivatives/fmriprep
