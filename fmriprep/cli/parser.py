# emacs: -*- mode: python; py-indent-offset: 4; indent-tabs-mode: nil -*-
# vi: set ft=python sts=4 ts=4 sw=4 et:
#
# Copyright The NiPreps Developers <nipreps@gmail.com>
#
# Licensed under the Apache License, Version 2.0 (the "License");
# you may not use this file except in compliance with the License.
# You may obtain a copy of the License at
#
#     http://www.apache.org/licenses/LICENSE-2.0
#
# Unless required by applicable law or agreed to in writing, software
# distributed under the License is distributed on an "AS IS" BASIS,
# WITHOUT WARRANTIES OR CONDITIONS OF ANY KIND, either express or implied.
# See the License for the specific language governing permissions and
# limitations under the License.
#
# We support and encourage derived works from this project, please read
# about our expectations at
#
#     https://www.nipreps.org/community/licensing/
#
"""Parser."""

import sys

from .. import config


def _build_parser(**kwargs):
    """Build parser object.

    ``kwargs`` are passed to ``argparse.ArgumentParser`` (mainly useful for debugging).
    """
    from argparse import Action, ArgumentDefaultsHelpFormatter, ArgumentParser
    from functools import partial
    from pathlib import Path

    from niworkflows.utils.spaces import OutputReferencesAction, Reference
    from packaging.version import Version

    from .version import check_latest, is_flagged

    deprecations = {
        # parser attribute name: (replacement flag, version slated to be removed in)
<<<<<<< HEAD
        'use_aroma': (None, '24.0.0'),
        'aroma_melodic_dim': (None, '24.0.0'),
        'aroma_err_on_warn': (None, '24.0.0'),
        'bold2t1w_init': ('--bold2anat-init', '24.2.0'),
        'bold2t1w_dof': ('--bold2anat-dof', '24.2.0'),
        'longitudinal': ('--subject-anatomical-reference unbiased', '24.2.0'),
=======
        'force_bbr': ('--force bbr', '26.0.0'),
        'force_no_bbr': ('--force no-bbr', '26.0.0'),
        'force_syn': ('--force syn-sdc', '26.0.0'),
>>>>>>> 9da3867b
    }

    class DeprecatedAction(Action):
        def __call__(self, parser, namespace, values, option_string=None):
            new_opt, rem_vers = deprecations.get(self.dest, (None, None))
            msg = (
                f'{self.option_strings} has been deprecated and will be removed in '
                f'{rem_vers or "a later version"}.'
            )
            if new_opt:
                msg += f' Please use `{new_opt}` instead.'
            print(msg, file=sys.stderr)
            delattr(namespace, self.dest)

    class ToDict(Action):
        def __call__(self, parser, namespace, values, option_string=None):
            d = {}
            for spec in values:
                try:
                    name, loc = spec.split('=')
                    loc = Path(loc)
                except ValueError:
                    loc = Path(spec)
                    name = loc.name

                if name in d:
                    raise ValueError(f'Received duplicate derivative name: {name}')

                d[name] = loc
            setattr(namespace, self.dest, d)

    def _path_exists(path, parser):
        """Ensure a given path exists."""
        if path is None or not Path(path).exists():
            raise parser.error(f'Path does not exist: <{path}>.')
        return Path(path).absolute()

    def _is_file(path, parser):
        """Ensure a given path exists and it is a file."""
        path = _path_exists(path, parser)
        if not path.is_file():
            raise parser.error(f'Path should point to a file (or symlink of file): <{path}>.')
        return path

    def _min_one(value, parser):
        """Ensure an argument is not lower than 1."""
        value = int(value)
        if value < 1:
            raise parser.error("Argument can't be less than one.")
        return value

    def _to_gb(value):
        scale = {'G': 1, 'T': 10**3, 'M': 1e-3, 'K': 1e-6, 'B': 1e-9}
        digits = ''.join([c for c in value if c.isdigit()])
        units = value[len(digits) :] or 'M'
        return int(digits) * scale[units[0]]

<<<<<<< HEAD
    def _drop_sub(value):
        return value[4:] if value.startswith('sub-') else value

    def _drop_ses(value):
        return value[4:] if value.startswith('ses-') else value

=======
>>>>>>> 9da3867b
    def _process_value(value):
        import bids

        if value is None:
            return bids.layout.Query.NONE
        elif value == '*':
            return bids.layout.Query.ANY
        else:
            return value

    def _filter_pybids_none_any(dct):
        d = {}
        for k, v in dct.items():
            if isinstance(v, list):
                d[k] = [_process_value(val) for val in v]
            else:
                d[k] = _process_value(v)
        return d

    def _bids_filter(value, parser):
        from json import JSONDecodeError, loads

        if value:
            if Path(value).exists():
                try:
                    return loads(Path(value).read_text(), object_hook=_filter_pybids_none_any)
                except JSONDecodeError as e:
                    raise parser.error(f'JSON syntax error in: <{value}>.') from e
            else:
                raise parser.error(f'Path does not exist: <{value}>.')

    def _slice_time_ref(value, parser):
        if value == 'start':
            value = 0
        elif value == 'middle':
            value = 0.5
        try:
            value = float(value)
        except ValueError:
            raise parser.error(
                f"Slice time reference must be number, 'start', or 'middle'. Received {value}."
            ) from None
        if not 0 <= value <= 1:
            raise parser.error(f'Slice time reference must be in range 0-1. Received {value}.')
        return value

    verstr = f'fMRIPrep v{config.environment.version}'
    currentv = Version(config.environment.version)
    is_release = not any((currentv.is_devrelease, currentv.is_prerelease, currentv.is_postrelease))

    parser = ArgumentParser(
        description=f'fMRIPrep: fMRI PREProcessing workflows v{config.environment.version}',
        formatter_class=ArgumentDefaultsHelpFormatter,
        **kwargs,
    )
    PathExists = partial(_path_exists, parser=parser)
    IsFile = partial(_is_file, parser=parser)
    PositiveInt = partial(_min_one, parser=parser)
    BIDSFilter = partial(_bids_filter, parser=parser)
    SliceTimeRef = partial(_slice_time_ref, parser=parser)

    # Arguments as specified by BIDS-Apps
    # required, positional arguments
    # IMPORTANT: they must go directly with the parser object
    parser.add_argument(
        'bids_dir',
        action='store',
        type=PathExists,
        help='The root folder of a BIDS valid dataset (sub-XXXXX folders should '
        'be found at the top level in this folder).',
    )
    parser.add_argument(
        'output_dir',
        action='store',
        type=Path,
        help='The output path for the outcomes of preprocessing and visual reports',
    )
    parser.add_argument(
        'analysis_level',
        choices=['participant'],
        help='Processing stage to be run, only "participant" in the case of '
        'fMRIPrep (see BIDS-Apps specification).',
    )

    g_bids = parser.add_argument_group('Options for filtering BIDS queries')
    g_bids.add_argument(
        '--skip_bids_validation',
        '--skip-bids-validation',
        action='store_true',
        default=False,
        help='Assume the input dataset is BIDS compliant and skip the validation',
    )
    g_bids.add_argument(
        '--participant-label',
        '--participant_label',
        action='store',
        nargs='+',
        type=lambda label: label.removeprefix('sub-'),
        help='A space delimited list of participant identifiers or a single '
        'identifier (the sub- prefix can be removed)',
    )
    # Re-enable when option is actually implemented
    g_bids.add_argument(
        '--session-id',
        '--session_id',
        action='store',
        nargs='+',
        type=_drop_ses,
        default=None,
        help='A space delimited list of session identifiers or a single '
        'identifier (the ses- prefix can be removed)',
    )
    # Re-enable when option is actually implemented
    # g_bids.add_argument('-r', '--run-id', action='store', default='single_run',
    #                     help='Select a specific run to be processed')
    g_bids.add_argument(
        '-t', '--task-id', action='store', help='Select a specific task to be processed'
    )
    g_bids.add_argument(
        '--echo-idx',
        action='store',
        type=int,
        help='Select a specific echo to be processed in a multiecho series',
    )
    g_bids.add_argument(
        '--bids-filter-file',
        dest='bids_filters',
        action='store',
        type=BIDSFilter,
        metavar='FILE',
        help='A JSON file describing custom BIDS input filters using PyBIDS. '
        'For further details, please check out '
        'https://fmriprep.readthedocs.io/en/%s/faq.html#'
        'how-do-I-select-only-certain-files-to-be-input-to-fMRIPrep'
        % (currentv.base_version if is_release else 'latest'),
    )
    g_bids.add_argument(
        '-d',
        '--derivatives',
        action=ToDict,
        metavar='PACKAGE=PATH',
        type=str,
        nargs='+',
        help=(
            'Search PATH(s) for pre-computed derivatives. '
            'These may be provided as named folders '
            '(e.g., `--derivatives smriprep=/path/to/smriprep`).'
        ),
    )
    g_bids.add_argument(
        '--bids-database-dir',
        metavar='PATH',
        type=Path,
        help='Path to a PyBIDS database folder, for faster indexing (especially '
        'useful for large datasets). Will be created if not present.',
    )

    g_perfm = parser.add_argument_group('Options to handle performance')
    g_perfm.add_argument(
        '--nprocs',
        '--nthreads',
        '--n_cpus',
        '--n-cpus',
        dest='nprocs',
        action='store',
        type=PositiveInt,
        help='Maximum number of threads across all processes',
    )
    g_perfm.add_argument(
        '--omp-nthreads',
        action='store',
        type=PositiveInt,
        help='Maximum number of threads per-process',
    )
    g_perfm.add_argument(
        '--mem',
        '--mem_mb',
        '--mem-mb',
        dest='memory_gb',
        action='store',
        type=_to_gb,
        metavar='MEMORY_MB',
        help='Upper bound memory limit for fMRIPrep processes',
    )
    g_perfm.add_argument(
        '--low-mem',
        action='store_true',
        help='Attempt to reduce memory usage (will increase disk usage in working directory)',
    )
    g_perfm.add_argument(
        '--use-plugin',
        '--nipype-plugin-file',
        action='store',
        metavar='FILE',
        type=IsFile,
        help='Nipype plugin configuration file',
    )
    g_perfm.add_argument(
        '--sloppy',
        action='store_true',
        default=False,
        help='Use low-quality tools for speed - TESTING ONLY',
    )

    g_subset = parser.add_argument_group('Options for performing only a subset of the workflow')
    g_subset.add_argument('--anat-only', action='store_true', help='Run anatomical workflows only')
    g_subset.add_argument(
        '--level',
        action='store',
        default='full',
        choices=['minimal', 'resampling', 'full'],
        help="Processing level; may be 'minimal' (nothing that can be recomputed), "
        "'resampling' (recomputable targets that aid in resampling) "
        "or 'full' (all target outputs).",
    )
    g_subset.add_argument(
        '--boilerplate-only',
        '--boilerplate_only',
        action='store_true',
        default=False,
        help='Generate boilerplate only',
    )
    g_subset.add_argument(
        '--reports-only',
        action='store_true',
        default=False,
        help="Only generate reports, don't run workflows. This will only rerun report "
        'aggregation, not reportlet generation for specific nodes.',
    )

    g_conf = parser.add_argument_group('Workflow configuration')
    g_conf.add_argument(
        '--ignore',
        required=False,
        action='store',
        nargs='+',
        default=[],
        choices=['fieldmaps', 'slicetiming', 'sbref', 't2w', 'flair', 'fmap-jacobian'],
        help='Ignore selected aspects of the input dataset to disable corresponding '
        'parts of the workflow (a space delimited list)',
    )
    g_conf.add_argument(
        '--force',
        required=False,
        action='store',
        nargs='+',
        default=[],
        choices=['bbr', 'no-bbr', 'syn-sdc', 'fmap-jacobian'],
        help='Force selected processing choices, overriding automatic selections '
        '(a space delimited list).\n'
        ' * [no-]bbr: Use/disable boundary-based registration for BOLD-to-T1w coregistration\n'
        '             (No goodness-of-fit checks)\n'
        ' * syn-sdc: Calculate SyN-SDC correction *in addition* to other fieldmaps\n',
    )
    g_conf.add_argument(
        '--output-spaces',
        nargs='*',
        action=OutputReferencesAction,
        help="""\
Standard and non-standard spaces to resample anatomical and functional images to. \
Standard spaces may be specified by the form \
``<SPACE>[:cohort-<label>][:res-<resolution>][...]``, where ``<SPACE>`` is \
a keyword designating a spatial reference, and may be followed by optional, \
colon-separated parameters. \
Non-standard spaces imply specific orientations and sampling grids. \
Important to note, the ``res-*`` modifier does not define the resolution used for \
the spatial normalization. To generate no BOLD outputs, use this option without specifying \
any spatial references. For further details, please check out \
https://fmriprep.readthedocs.io/en/%s/spaces.html"""
        % (currentv.base_version if is_release else 'latest'),
    )
    g_conf.add_argument(
        '--longitudinal',
        action=DeprecatedAction,
        help='Deprecated - use `--subject-anatomical-reference unbiased` instead.',
    )
    g_conf.add_argument(
        '--subject-anatomical-reference',
        choices=['first-alphabetically', 'robust-template', 'sessionwise'],
        default='first-alphabetically',
        help='How to define subject-specific anatomical space. '
        'sessionwise will produce one anatomical space per session. '
        'The others combine anatomical data across sessions to define one '
        'anatomical space per subject.',
    )
    g_conf.add_argument(
        '--bold2anat-init',
        choices=['auto', 't1w', 't2w', 'header'],
        default='auto',
        help='Method of initial BOLD to anatomical coregistration. If `auto`, a T2w image is used '
        'if available, otherwise the T1w image. `t1w` forces use of the T1w, `t2w` forces use of '
        'the T2w, and `header` uses the BOLD header information without an initial registration.',
    )
    g_conf.add_argument(
        '--bold2anat-dof',
        action='store',
        default=6,
        choices=[6, 9, 12],
        type=int,
        help='Degrees of freedom when registering BOLD to anatomical images. '
        '6 degrees (rotation and translation) are used by default.',
    )
    g_conf.add_argument(
        '--force-bbr',
        action=DeprecatedAction,
        help='Deprecated - use `--force bbr` instead.',
    )
    g_conf.add_argument(
        '--force-no-bbr',
        action=DeprecatedAction,
        help='Deprecated - use `--force no-bbr` instead.',
    )
    g_conf.add_argument(
        '--slice-time-ref',
        required=False,
        action='store',
        default=None,
        type=SliceTimeRef,
        help='The time of the reference slice to correct BOLD values to, as a fraction '
        'acquisition time. 0 indicates the start, 0.5 the midpoint, and 1 the end '
        'of acquisition. The alias `start` corresponds to 0, and `middle` to 0.5. '
        'The default value is 0.5.',
    )
    g_conf.add_argument(
        '--dummy-scans',
        required=False,
        action='store',
        default=None,
        type=int,
        help='Number of nonsteady-state volumes. Overrides automatic detection.',
    )
    g_conf.add_argument(
        '--random-seed',
        dest='_random_seed',
        action='store',
        type=int,
        default=None,
        help='Initialize the random seed for the workflow',
    )
    g_conf.add_argument(
        '--me-t2s-fit-method',
        action='store',
        default='curvefit',
        choices=['curvefit', 'loglin'],
        help=(
            'The method by which to estimate T2* and S0 for multi-echo data. '
            "'curvefit' uses nonlinear regression. "
            "It is more memory intensive, but also may be more accurate, than 'loglin'. "
            "'loglin' uses log-linear regression. "
            'It is faster and less memory intensive, but may be less accurate.'
        ),
    )

    g_outputs = parser.add_argument_group('Options for modulating outputs')
    g_outputs.add_argument(
        '--output-layout',
        action='store',
        default='bids',
        choices=('bids', 'legacy'),
        help='Organization of outputs. "bids" (default) places fMRIPrep derivatives '
        'directly in the output directory, and defaults to placing FreeSurfer '
        'derivatives in <output-dir>/sourcedata/freesurfer. "legacy" creates '
        'derivative datasets as subdirectories of outputs.',
    )
    g_outputs.add_argument(
        '--me-output-echos',
        action='store_true',
        default=False,
        help='Output individual echo time series with slice, motion and susceptibility '
        'correction. Useful for further Tedana processing post-fMRIPrep.',
    )
    g_outputs.add_argument(
        '--aggregate-session-reports',
        dest='aggr_ses_reports',
        action='store',
        type=PositiveInt,
        default=4,
        help="Maximum number of sessions aggregated in one subject's visual report. "
        'If exceeded, visual reports are split by session.',
    )
    g_outputs.add_argument(
        '--medial-surface-nan',
        required=False,
        action='store_true',
        default=False,
        help='Replace medial wall values with NaNs on functional GIFTI files. Only '
        'performed for GIFTI files mapped to a freesurfer subject (fsaverage or fsnative).',
    )
    g_conf.add_argument(
        '--project-goodvoxels',
        required=False,
        action='store_true',
        default=False,
        help='Exclude voxels whose timeseries have locally high coefficient of variation '
        'from surface resampling. Only performed for GIFTI files mapped to a freesurfer subject '
        '(fsaverage or fsnative).',
    )
    g_outputs.add_argument(
        '--md-only-boilerplate',
        action='store_true',
        default=False,
        help='Skip generation of HTML and LaTeX formatted citation with pandoc',
    )
    g_outputs.add_argument(
        '--cifti-output',
        nargs='?',
        const='91k',
        default=False,
        choices=('91k', '170k'),
        type=str,
        help='Output preprocessed BOLD as a CIFTI dense timeseries. '
        'Optionally, the number of grayordinate can be specified '
        '(default is 91k, which equates to 2mm resolution)',
    )
    g_outputs.add_argument(
        '--no-msm',
        action='store_false',
        dest='run_msmsulc',
        help='Disable Multimodal Surface Matching surface registration.',
    )

    g_confounds = parser.add_argument_group('Options relating to confounds')
    g_confounds.add_argument(
        '--return-all-components',
        dest='regressors_all_comps',
        required=False,
        action='store_true',
        default=False,
        help='Include all components estimated in CompCor decomposition in the confounds '
        'file instead of only the components sufficient to explain 50 percent of '
        'BOLD variance in each CompCor mask',
    )
    g_confounds.add_argument(
        '--fd-spike-threshold',
        dest='regressors_fd_th',
        required=False,
        action='store',
        default=0.5,
        type=float,
        help='Threshold for flagging a frame as an outlier on the basis of framewise displacement',
    )
    g_confounds.add_argument(
        '--dvars-spike-threshold',
        dest='regressors_dvars_th',
        required=False,
        action='store',
        default=1.5,
        type=float,
        help='Threshold for flagging a frame as an outlier on the basis of standardised DVARS',
    )

    # ANTs options
    g_ants = parser.add_argument_group('Specific options for ANTs registrations')
    g_ants.add_argument(
        '--skull-strip-template',
        default='OASIS30ANTs',
        type=Reference.from_string,
        help='Select a template for skull-stripping with antsBrainExtraction '
        '(OASIS30ANTs, by default)',
    )
    g_ants.add_argument(
        '--skull-strip-fixed-seed',
        action='store_true',
        help='Do not use a random seed for skull-stripping - will ensure '
        'run-to-run replicability when used with --omp-nthreads 1 and '
        'matching --random-seed <int>',
    )
    g_ants.add_argument(
        '--skull-strip-t1w',
        action='store',
        choices=('auto', 'skip', 'force'),
        default='force',
        help="Perform T1-weighted skull stripping ('force' ensures skull "
        "stripping, 'skip' ignores skull stripping, and 'auto' applies brain extraction "
        'based on the outcome of a heuristic to check whether the brain is already masked).',
    )

    # Fieldmap options
    g_fmap = parser.add_argument_group('Specific options for handling fieldmaps')
    g_fmap.add_argument(
        '--fmap-bspline',
        action='store_true',
        default=False,
        help='Fit a B-Spline field using least-squares (experimental)',
    )
    g_fmap.add_argument(
        '--fmap-no-demean',
        action='store_false',
        default=True,
        help='Do not remove median (within mask) from fieldmap',
    )

    # SyN-unwarp options
    g_syn = parser.add_argument_group('Specific options for SyN distortion correction')
    g_syn.add_argument(
        '--use-syn-sdc',
        nargs='?',
        choices=['warn', 'error'],
        action='store',
        const='error',
        default=False,
        help='Use fieldmap-less distortion correction based on anatomical image; '
        'if unable, error (default) or warn based on optional argument.',
    )
    g_syn.add_argument(
        '--force-syn',
        action=DeprecatedAction,
        default=False,
        help='Deprecated - use `--force syn-sdc` instead.',
    )

    # FreeSurfer options
    g_fs = parser.add_argument_group('Specific options for FreeSurfer preprocessing')
    g_fs.add_argument(
        '--fs-license-file',
        metavar='FILE',
        type=IsFile,
        help='Path to FreeSurfer license key file. Get it (for free) by registering'
        ' at https://surfer.nmr.mgh.harvard.edu/registration.html',
    )
    g_fs.add_argument(
        '--fs-subjects-dir',
        metavar='PATH',
        type=Path,
        help='Path to existing FreeSurfer subjects directory to reuse. '
        '(default: OUTPUT_DIR/freesurfer)',
    )
    g_fs.add_argument(
        '--no-submm-recon',
        action='store_false',
        dest='hires',
        help='Disable sub-millimeter (hires) reconstruction',
    )
    g_fs.add_argument(
        '--fs-no-reconall',
        action='store_false',
        dest='run_reconall',
        help='Disable FreeSurfer surface preprocessing.',
    )
    g_fs.add_argument(
        '--fs-no-resume',
        action='store_true',
        dest='fs_no_resume',
        help='EXPERT: Import pre-computed FreeSurfer reconstruction without resuming. '
        'The user is responsible for ensuring that all necessary files are present.',
    )

    g_carbon = parser.add_argument_group('Options for carbon usage tracking')
    g_carbon.add_argument(
        '--track-carbon',
        action='store_true',
        help='Tracks power draws using CodeCarbon package',
    )
    g_carbon.add_argument(
        '--country-code',
        action='store',
        default='CAN',
        type=str,
        help='Country ISO code used by carbon trackers',
    )

    g_other = parser.add_argument_group('Other options')
    g_other.add_argument('--version', action='version', version=verstr)
    g_other.add_argument(
        '-v',
        '--verbose',
        dest='verbose_count',
        action='count',
        default=0,
        help='Increases log verbosity for each occurrence, debug level is -vvv',
    )
    g_other.add_argument(
        '-w',
        '--work-dir',
        action='store',
        type=Path,
        default=Path('work').absolute(),
        help='Path where intermediate results should be stored',
    )
    g_other.add_argument(
        '--clean-workdir',
        action='store_true',
        default=False,
        help='Clears working directory of contents. Use of this flag is not '
        'recommended when running concurrent processes of fMRIPrep.',
    )
    g_other.add_argument(
        '--resource-monitor',
        action='store_true',
        default=False,
        help="Enable Nipype's resource monitoring to keep track of memory and CPU usage",
    )
    g_other.add_argument(
        '--config-file',
        action='store',
        metavar='FILE',
        help='Use pre-generated configuration file. Values in file will be overridden '
        'by command-line arguments.',
    )
    g_other.add_argument(
        '--write-graph',
        action='store_true',
        default=False,
        help='Write workflow graph.',
    )
    g_other.add_argument(
        '--stop-on-first-crash',
        action='store_true',
        default=False,
        help='Force stopping on first crash, even if a work directory was specified.',
    )
    g_other.add_argument(
        '--notrack',
        action='store_true',
        default=False,
        help='Opt-out of sending tracking information of this run to '
        'the FMRIPREP developers. This information helps to '
        'improve FMRIPREP and provides an indicator of real '
        'world usage crucial for obtaining funding.',
    )
    g_other.add_argument(
        '--debug',
        action='store',
        nargs='+',
        choices=config.DEBUG_MODES + ('all',),
        help="Debug mode(s) to enable. 'all' is alias for all available modes.",
    )

    latest = check_latest()
    if latest is not None and currentv < latest:
        print(
            f"""\
You are using fMRIPrep-{currentv}, and a newer version of fMRIPrep is available: {latest}.
Please check out our documentation about how and when to upgrade:
https://fmriprep.readthedocs.io/en/latest/faq.html#upgrading""",
            file=sys.stderr,
        )

    _blist = is_flagged()
    if _blist[0]:
        _reason = _blist[1] or 'unknown'
        print(
            f"""\
WARNING: Version {config.environment.version} of fMRIPrep (current) has been FLAGGED
(reason: {_reason}).
That means some severe flaw was found in it and we strongly
discourage its usage.""",
            file=sys.stderr,
        )

    return parser


def parse_args(args=None, namespace=None):
    """Parse args and run further checks on the command line."""
    import logging

    from bids.layout import Query
    from niworkflows.utils.spaces import Reference, SpatialReferences

    parser = _build_parser()
    opts = parser.parse_args(args, namespace)

    if opts.config_file:
        skip = {} if opts.reports_only else {'execution': ('run_uuid',)}
        config.load(opts.config_file, skip=skip, init=False)
        config.loggers.cli.info(f'Loaded previous configuration file {opts.config_file}')

    config.execution.log_level = int(max(25 - 5 * opts.verbose_count, logging.DEBUG))
    config.from_dict(vars(opts), init=['nipype'])

    # Consistency checks
    force_set = set(config.workflow.force)
    ignore_set = set(config.workflow.ignore)
    if {'bbr', 'no-bbr'} <= force_set:
        msg = (
            'Cannot force and disable boundary-based registration at the same time. '
            'Remove `bbr` or `no-bbr` from the `--force` options.'
        )
        raise ValueError(msg)
    if 'fmap-jacobian' in force_set & ignore_set:
        msg = (
            'Cannot force and ignore fieldmap Jacobian correction. '
            'Remove `fmap-jacobian` from either the `--force` or the `--ignore` option.'
        )
        raise ValueError(msg)

    if not config.execution.notrack:
        import importlib.util

        if importlib.util.find_spec('sentry_sdk') is None:
            config.execution.notrack = True
            config.loggers.cli.warning('Telemetry disabled because sentry_sdk is not installed.')
        else:
            config.loggers.cli.info(
                'Telemetry system to collect crashes and errors is enabled '
                '- thanks for your feedback!. Use option ``--notrack`` to opt out.'
            )

    # Initialize --output-spaces if not defined
    if config.execution.output_spaces is None:
        config.execution.output_spaces = SpatialReferences(
            [Reference('MNI152NLin2009cAsym', {'res': 'native'})]
        )

    # Retrieve logging level
    build_log = config.loggers.cli

    # Load base plugin_settings from file if --use-plugin
    if opts.use_plugin is not None:
        import yaml

        with open(opts.use_plugin) as f:
            plugin_settings = yaml.safe_load(f)
        _plugin = plugin_settings.get('plugin')
        if _plugin:
            config.nipype.plugin = _plugin
            config.nipype.plugin_args = plugin_settings.get('plugin_args', {})
            config.nipype.nprocs = opts.nprocs or config.nipype.plugin_args.get(
                'n_procs', config.nipype.nprocs
            )

    # Resource management options
    # Note that we're making strong assumptions about valid plugin args
    # This may need to be revisited if people try to use batch plugins
    if 1 < config.nipype.nprocs < config.nipype.omp_nthreads:
        build_log.warning(
            f'Per-process threads (--omp-nthreads={config.nipype.omp_nthreads}) exceed '
            f'total threads (--nthreads/--n_cpus={config.nipype.nprocs})'
        )

    # Inform the user about the risk of using brain-extracted images
    if config.workflow.skull_strip_t1w == 'auto':
        build_log.warning(
            """\
Option ``--skull-strip-t1w`` was set to 'auto'. A heuristic will be \
applied to determine whether the input T1w image(s) have already been skull-stripped.
If that were the case, brain extraction and INU correction will be skipped for those T1w \
inputs. Please, BEWARE OF THE RISKS TO THE CONSISTENCY of results when using varying \
processing workflows across participants. To determine whether a participant has been run \
through the shortcut pipeline (meaning, brain extraction was skipped), please check the \
citation boilerplate. When reporting results with varying pipelines, please make sure you \
mention this particular variant of fMRIPrep listing the participants for which it was \
applied."""
        )

    bids_dir = config.execution.bids_dir
    output_dir = config.execution.output_dir
    work_dir = config.execution.work_dir
    version = config.environment.version
    output_layout = config.execution.output_layout

    if config.execution.fs_subjects_dir is None:
        if output_layout == 'bids':
            config.execution.fs_subjects_dir = output_dir / 'sourcedata' / 'freesurfer'
        elif output_layout == 'legacy':
            config.execution.fs_subjects_dir = output_dir / 'freesurfer'
    if config.execution.fmriprep_dir is None:
        if output_layout == 'bids':
            config.execution.fmriprep_dir = output_dir
        elif output_layout == 'legacy':
            config.execution.fmriprep_dir = output_dir / 'fmriprep'

    # Wipe out existing work_dir
    if opts.clean_workdir and work_dir.exists():
        from niworkflows.utils.misc import clean_directory

        build_log.info(f'Clearing previous fMRIPrep working directory: {work_dir}')
        if not clean_directory(work_dir):
            build_log.warning(f'Could not clear all contents of working directory: {work_dir}')

    # Update the config with an empty dict to trigger initialization of all config
    # sections (we used `init=False` above).
    # This must be done after cleaning the work directory, or we could delete an
    # open SQLite database
    config.from_dict({})

    # Ensure input and output folders are not the same
    if output_dir == bids_dir:
        parser.error(
            'The selected output folder is the same as the input BIDS folder. '
            'Please modify the output path (suggestion: {}).'.format(
                bids_dir / 'derivatives' / f'fmriprep-{version.split("+")[0]}'
            )
        )

    if bids_dir in work_dir.parents:
        parser.error(
            'The selected working directory is a subdirectory of the input BIDS folder. '
            'Please modify the output path.'
        )

    # Validate inputs
    if not opts.skip_bids_validation:
        from ..utils.bids import validate_input_dir

        build_log.info(
            'Making sure the input data is BIDS compliant (warnings can be ignored in most cases).'
        )
        validate_input_dir(
            config.environment.exec_env,
            opts.bids_dir,
            opts.participant_label,
            need_T1w=not config.execution.derivatives,
        )

    # Setup directories
    config.execution.log_dir = config.execution.fmriprep_dir / 'logs'
    # Check and create output and working directories
    config.execution.log_dir.mkdir(exist_ok=True, parents=True)
    work_dir.mkdir(exist_ok=True, parents=True)

    # Force initialization of the BIDSLayout
    config.execution.init()
    all_subjects = config.execution.layout.get_subjects()
    if config.execution.participant_label is None:
        config.execution.participant_label = all_subjects

    participant_label = set(config.execution.participant_label)
    missing_subjects = participant_label - set(all_subjects)
    if missing_subjects:
        parser.error(
            'One or more participant labels were not found in the BIDS directory: {}.'.format(
                ', '.join(missing_subjects)
            )
        )

    # Determine which sessions to process and group them
    processing_groups = []

    # Determine any session filters
    session_filters = config.execution.session_id or []
    # if config.execution.bids_filters is not None:
    #     for _, filters in config.execution.bids_filters:
    #         ses_filter = filters.get("session")
    #         if isinstance(ses_filter, str):
    #             session_filters.append(ses_filter)
    #         elif isinstance(ses_filter, list):
    #             session_filters.extend(ses_filter)

    # Examine the available sessions for each participant
    for subject_id in participant_label:
        sessions = config.execution.layout.get_sessions(
            subject=subject_id,
            session=session_filters or Query.OPTIONAL,
            suffix=['T1w', 'T2w', 'dwi'],
        )

        # If there are no sessions, there is only one option:
        if not sessions:
            if config.workflow.subject_anatomical_reference == 'sessionwise':
                config.loggers.workflow.warning(
                    f'Subject {subject_id} had no sessions, '
                    "but --anat-space-definition was set to 'sessionwise'. "
                    'Outputs will NOT appear in a session directory for '
                    f'{subject_id}.',
                )

            processing_groups.append([subject_id, []])
            continue

        if config.workflow.subject_anatomical_reference == 'sessionwise':
            for session in sessions:
                processing_groups.append([subject_id, [session]])
        else:
            processing_groups.append([subject_id, sessions])

    # Make a nicely formatted message showing what we will process
    def pretty_group(group_num, processing_group):
        participant_label, ses_labels = processing_group
        if ses_labels:
            session_txt = ', '.join(map(str, ses_labels))
        else:
            session_txt = 'No session level'

        return f'{group_num}\t{participant_label}\t{session_txt}'

    processing_msg = '\nGroup\tSubject\tSessions\n' + '\n'.join(
        [pretty_group(gnum, group) for gnum, group in enumerate(processing_groups)]
    )
    config.loggers.workflow.info(processing_msg)

    config.execution.participant_label = sorted(participant_label)
    config.execution.processing_list = processing_groups
    config.workflow.skull_strip_template = config.workflow.skull_strip_template[0]<|MERGE_RESOLUTION|>--- conflicted
+++ resolved
@@ -43,18 +43,10 @@
 
     deprecations = {
         # parser attribute name: (replacement flag, version slated to be removed in)
-<<<<<<< HEAD
-        'use_aroma': (None, '24.0.0'),
-        'aroma_melodic_dim': (None, '24.0.0'),
-        'aroma_err_on_warn': (None, '24.0.0'),
-        'bold2t1w_init': ('--bold2anat-init', '24.2.0'),
-        'bold2t1w_dof': ('--bold2anat-dof', '24.2.0'),
-        'longitudinal': ('--subject-anatomical-reference unbiased', '24.2.0'),
-=======
         'force_bbr': ('--force bbr', '26.0.0'),
         'force_no_bbr': ('--force no-bbr', '26.0.0'),
         'force_syn': ('--force syn-sdc', '26.0.0'),
->>>>>>> 9da3867b
+        'longitudinal': ('--subject-anatomical-reference unbiased', '24.2.0'),
     }
 
     class DeprecatedAction(Action):
@@ -112,15 +104,12 @@
         units = value[len(digits) :] or 'M'
         return int(digits) * scale[units[0]]
 
-<<<<<<< HEAD
     def _drop_sub(value):
         return value[4:] if value.startswith('sub-') else value
 
     def _drop_ses(value):
         return value[4:] if value.startswith('ses-') else value
 
-=======
->>>>>>> 9da3867b
     def _process_value(value):
         import bids
 
@@ -218,7 +207,7 @@
         '--participant_label',
         action='store',
         nargs='+',
-        type=lambda label: label.removeprefix('sub-'),
+        type=_drop_sub,
         help='A space delimited list of participant identifiers or a single '
         'identifier (the sub- prefix can be removed)',
     )
