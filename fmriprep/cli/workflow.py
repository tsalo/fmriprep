--- conflicted
+++ resolved
@@ -69,18 +69,10 @@
 
     # Called with reports only
     if config.execution.reports_only:
-<<<<<<< HEAD
         build_log.log(
             25,
             'Running --reports-only on %s',
             fmt_subjects_sessions(config.execution.processing_groups),
-=======
-        build_log.log(25, f'Running --reports-only on participants {", ".join(subject_list)}')
-        session_list = (
-            config.execution.bids_filters.get('bold', {}).get('session')
-            if config.execution.bids_filters
-            else None
->>>>>>> 7fbfb0a8
         )
         session_list = config.execution.session_label
         if not session_list:
