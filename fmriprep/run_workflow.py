#!/usr/bin/env python
# -*- coding: utf-8 -*-
# @Author: oesteban
# @Date:   2015-11-19 16:44:27
# @Last Modified by:   oesteban
<<<<<<< HEAD
# @Last Modified time: 2016-06-02 09:53:09
=======
# @Last Modified time: 2016-06-02 09:54:04
>>>>>>> 57c3fefa
"""
fMRI preprocessing workflow
=====
"""
from __future__ import absolute_import
from __future__ import division
from __future__ import print_function
from __future__ import unicode_literals

from argparse import ArgumentParser
from argparse import RawTextHelpFormatter
from multiprocessing import cpu_count
import os
import os.path as op
import matplotlib
matplotlib.use('Agg')

def preproc_and_reports(imaging_data, name='preproc_and_reports', settings=None):
    from nipype.pipeline import engine as pe
    from .workflows import fmri_preprocess_single
    from .viz.pipeline_reports import generate_report_workflow

    preproc_wf = fmri_preprocess_single(settings=settings)
    report_wf = generate_report_workflow()

    connector_wf = pe.Workflow(name=name)
    connector_wf.connect([
        (preproc_wf, report_wf, [
            ('outputnode.t1_2_mni', 'inputnode.t1_2_mni'),
            ('outputnode.stripped_t1', 'inputnode.t1_brain'),
            ('outputnode.t1', 'inputnode.t1'),
            ('outputnode.t1_segmentation', 'inputnode.t1_segmentation'),
            ('outputnode.t1_wm_seg', 'inputnode.t1_wm_seg'),
            ('outputnode.fieldmap', 'inputnode.fieldmap'),
            ('outputnode.corrected_sbref', 'inputnode.corrected_sbref'),
            ('outputnode.fmap_mag', 'inputnode.fmap_mag'),
            ('outputnode.fmap_mag_brain', 'inputnode.fmap_mag_brain'),
            ('outputnode.stripped_epi', 'inputnode.stripped_epi'),
            ('outputnode.corrected_epi_mean', 'inputnode.corrected_epi_mean'),
            ('outputnode.sbref_brain', 'inputnode.sbref_brain'),
            ('inputnode.epi', 'inputnode.raw_epi'),
            ('inputnode.sbref', 'inputnode.sbref')
        ])
    ])

    # Set inputnode of the full-workflow
    for key in imaging_data.keys():
        setattr(preproc_wf.inputs.inputnode, key, imaging_data[key])

    return connector_wf



def main():
    """Entry point"""
    from nipype import config as ncfg
    from nipype.pipeline import engine as pe
    from fmriprep import __version__
    from .utils.misc import get_subject

    parser = ArgumentParser(description='fMRI Preprocessing workflow',
                            formatter_class=RawTextHelpFormatter)

    g_input = parser.add_argument_group('Inputs')
    g_input.add_argument('-B', '--bids-root', action='store', default=os.getcwd())
    g_input.add_argument('-S', '--subject-id', action='store', required=True)
    g_input.add_argument('-s', '--session-id', action='store', default='single_session')
    g_input.add_argument('-r', '--run-id', action='store', default='single_run')
    g_input.add_argument('-d', '--data-type', action='store', choices=['anat', 'func'])
    g_input.add_argument('-v', '--version', action='store_true', default=False,
                         help='Show current fmriprep version')
    g_input.add_argument('--debug', action='store_true', default=False,
                         help='run debug version of workflow')
    g_input.add_argument('--skull-strip-ants', action='store_true', default=False,
                         help='run debug version of workflow')

    g_input.add_argument('--nthreads', action='store', default=0,
                         type=int, help='number of threads')
    g_input.add_argument(
        "--write-graph", action='store_true', default=False,
        help="Write workflow graph.")
    g_input.add_argument(
        "--use-plugin", action='store', default=None,
        help='nipype plugin configuration file')

    g_outputs = parser.add_argument_group('Outputs')
    g_outputs.add_argument('-o', '--output-dir', action='store')
    g_outputs.add_argument('-w', '--work-dir', action='store')

    opts = parser.parse_args()

    if opts.version:
        print('fmriprep version ' + __version__)
        exit(0)

    settings = {
        'bids_root': op.abspath(opts.bids_root),
        'output_dir': os.getcwd(),
        'write_graph': opts.write_graph,
        'nthreads': opts.nthreads,
        'debug': opts.debug,
        'skull_strip_ants': opts.skull_strip_ants
    }

    if opts.output_dir:
        settings['output_dir'] = op.abspath(opts.output_dir)

    if not op.exists(settings['output_dir']):
        os.makedirs(settings['output_dir'])

    # Logging and work directory
    if opts.work_dir:
        settings['work_dir'] = op.abspath(opts.work_dir)

        log_dir = op.join(settings['work_dir'], 'log')
        if not op.exists(log_dir):
            os.makedirs(log_dir)

        # Set nipype config
        ncfg.update_config({
            'logging': {'log_directory': log_dir, 'log_to_file': True},
            'execution': {'crashdump_dir': log_dir}
        })

    # nipype plugin configuration
    plugin_settings = {'plugin': 'Linear'}
    if opts.use_plugin is not None:
        from yaml import load as loadyml
        with open(opts.use_plugin) as f:
            plugin_settings = loadyml(f)
    else:
        # Setup multiprocessing
        if settings['nthreads'] == 0:
            settings['nthreads'] = cpu_count()

        if settings['nthreads'] > 1:
            plugin_settings['plugin'] = 'MultiProc'
            plugin_settings['plugin_args'] = {'n_procs': settings['nthreads']}

    # Retrieve BIDS data
    imaging_data = get_subject(settings['bids_root'], opts.subject_id)

    # Build main workflow and run
    workflow = preproc_and_reports(imaging_data, settings=settings)
    workflow.base_dir = settings['work_dir']

    if opts.write_graph:
        workflow.write_graph()
<<<<<<< HEAD

=======
>>>>>>> 57c3fefa
    workflow.run(**plugin_settings)

# # This might be usefull in some future, but in principle we want single-subject runs.
# def fmri_preprocess_multiple(subject_list, plugin_settings, settings=None):
#     for subject in subject_list:
#         for session in subject_list[subject]:
#             imaging_data = subject_list[subject][session]
#             workflow = fmri_preprocess_single(imaging_data=imaging_data, settings=settings)
#             workflow.base_dir = settings['work_dir']
#             workflow.run(**plugin_settings)
#             return


if __name__ == '__main__':
    main()<|MERGE_RESOLUTION|>--- conflicted
+++ resolved
@@ -3,11 +3,7 @@
 # @Author: oesteban
 # @Date:   2015-11-19 16:44:27
 # @Last Modified by:   oesteban
-<<<<<<< HEAD
-# @Last Modified time: 2016-06-02 09:53:09
-=======
-# @Last Modified time: 2016-06-02 09:54:04
->>>>>>> 57c3fefa
+# @Last Modified time: 2016-06-02 09:55:42
 """
 fMRI preprocessing workflow
 =====
@@ -156,10 +152,6 @@
 
     if opts.write_graph:
         workflow.write_graph()
-<<<<<<< HEAD
-
-=======
->>>>>>> 57c3fefa
     workflow.run(**plugin_settings)
 
 # # This might be usefull in some future, but in principle we want single-subject runs.
