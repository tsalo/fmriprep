--- conflicted
+++ resolved
@@ -78,9 +78,8 @@
         :simple_form: yes
 
         import os
-<<<<<<< HEAD
         from collections import namedtuple, OrderedDict
-        BIDSLayout = namedtuple('BIDSLayout', ['root'], defaults='.')
+        BIDSLayout = namedtuple('BIDSLayout', ['root'])
         from fmriprep.workflows.base import init_fmriprep_wf
         os.environ['FREESURFER_HOME'] = os.getcwd()
         wf = init_fmriprep_wf(
@@ -97,7 +96,7 @@
             freesurfer=True,
             hires=True,
             ignore=[],
-            layout=BIDSLayout(),
+            layout=BIDSLayout('.'),
             longitudinal=False,
             low_mem=False,
             medial_surface_nan=False,
@@ -117,45 +116,6 @@
             use_syn=True,
             work_dir='.',
         )
-=======
-        from collections import namedtuple
-        BIDSLayout = namedtuple('BIDSLayout', ['root'])
-        from fmriprep.workflows.base import init_fmriprep_wf
-        os.environ['FREESURFER_HOME'] = os.getcwd()
-        wf = init_fmriprep_wf(layout=BIDSLayout('.'),
-                              subject_list=['fmripreptest'],
-                              task_id='',
-                              echo_idx=None,
-                              run_uuid='X',
-                              work_dir='.',
-                              output_dir='.',
-                              ignore=[],
-                              debug=False,
-                              low_mem=False,
-                              anat_only=False,
-                              longitudinal=False,
-                              t2s_coreg=False,
-                              omp_nthreads=1,
-                              skull_strip_template='OASIS30ANTs',
-                              skull_strip_fixed_seed=False,
-                              freesurfer=True,
-                              output_spaces=['T1w', 'fsnative',
-                                            'template', 'fsaverage5'],
-                              template='MNI152NLin2009cAsym',
-                              medial_surface_nan=False,
-                              cifti_output=False,
-                              hires=True,
-                              use_bbr=True,
-                              bold2t1w_dof=9,
-                              fmap_bspline=False,
-                              fmap_demean=True,
-                              use_syn=True,
-                              force_syn=True,
-                              use_aroma=False,
-                              err_on_aroma_warn=False,
-                              aroma_melodic_dim=-200,
-                              template_out_grid='native')
->>>>>>> 517d50b9
 
 
     Parameters
@@ -339,9 +299,8 @@
         :simple_form: yes
 
         from fmriprep.workflows.base import init_single_subject_wf
-<<<<<<< HEAD
         from collections import namedtuple, OrderedDict
-        BIDSLayout = namedtuple('BIDSLayout', ['root'], defaults='.')
+        BIDSLayout = namedtuple('BIDSLayout', ['root'])
         wf = init_single_subject_wf(
             anat_only=False,
             aroma_melodic_dim=-200,
@@ -356,7 +315,7 @@
             freesurfer=True,
             hires=True,
             ignore=[],
-            layout=BIDSLayout(),
+            layout=BIDSLayout('.'),
             longitudinal=False,
             low_mem=False,
             medial_surface_nan=False,
@@ -376,43 +335,7 @@
             use_bbr=True,
             use_syn=True,
         )
-=======
-        from collections import namedtuple
-        BIDSLayout = namedtuple('BIDSLayout', ['root'])
-        wf = init_single_subject_wf(layout=BIDSLayout('.'),
-                                    subject_id='test',
-                                    task_id='',
-                                    echo_idx=None,
-                                    name='single_subject_wf',
-                                    reportlets_dir='.',
-                                    output_dir='.',
-                                    ignore=[],
-                                    debug=False,
-                                    low_mem=False,
-                                    anat_only=False,
-                                    longitudinal=False,
-                                    t2s_coreg=False,
-                                    omp_nthreads=1,
-                                    skull_strip_template='OASIS30ANTs',
-                                    skull_strip_fixed_seed=False,
-                                    freesurfer=True,
-                                    template='MNI152NLin2009cAsym',
-                                    output_spaces=['T1w', 'fsnative',
-                                                  'template', 'fsaverage5'],
-                                    medial_surface_nan=False,
-                                    cifti_output=False,
-                                    hires=True,
-                                    use_bbr=True,
-                                    bold2t1w_dof=9,
-                                    fmap_bspline=False,
-                                    fmap_demean=True,
-                                    use_syn=True,
-                                    force_syn=True,
-                                    template_out_grid='native',
-                                    use_aroma=False,
-                                    aroma_melodic_dim=-200,
-                                    err_on_aroma_warn=False)
->>>>>>> 517d50b9
+
 
     Parameters
 
