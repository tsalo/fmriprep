--- conflicted
+++ resolved
@@ -39,15 +39,9 @@
 
     inputnode = pe.Node(niu.IdentityInterface(fields=['t1w']), name='inputnode')
     outputnode = pe.Node(niu.IdentityInterface(
-<<<<<<< HEAD
         fields=['t1_seg', 't1_tpms', 'bias_corrected_t1', 't1_brain', 't1_2_mni',
-                't1_2_mni_forward_transform', 't1_2_mni_reverse_transform',
-                't1_segmentation']), name='outputnode')
-=======
-        fields=['t1_seg', 'bias_corrected_t1', 't1_brain', 't1_2_mni',
-                't1_2_mni_forward_transform', 't1_2_mni_reverse_transform']),
-        name='outputnode')
->>>>>>> 15aabd60
+                't1_2_mni_forward_transform', 't1_2_mni_reverse_transform'
+                ]), name='outputnode')
 
     # 0. Align and merge if several T1w images are provided
     t1wmrg = pe.Node(IntraModalMerge(), name='MergeT1s')
@@ -125,11 +119,7 @@
         (asw, t1_2_mni, [('outputnode.out_mask', 'moving_mask')]),
         (t1_seg, outputnode, [('tissue_class_map', 't1_seg')]),
         (inu_n4, outputnode, [('output_image', 'bias_corrected_t1')]),
-<<<<<<< HEAD
-        (t1_seg, outputnode, [('tissue_class_map', 't1_segmentation'),
-                              ('probability_maps', 't1_tpms')]),
-=======
->>>>>>> 15aabd60
+        (t1_seg, outputnode, [('probability_maps', 't1_tpms')]),
         (t1_2_mni, outputnode, [
             ('warped_image', 't1_2_mni'),
             ('forward_transforms', 't1_2_mni_forward_transform'),
