--- conflicted
+++ resolved
@@ -501,19 +501,14 @@
             (inputnode, func_derivatives_wf, [
                 ('bold_file', 'inputnode.source_file')]),
             (bold_bold_trans_wf, bold_confounds_wf, [
-                ('outputnode.bold', 'inputnode.bold')]),
+                ('outputnode.bold', 'inputnode.bold'),
+                ('outputnode.bold_mask', 'inputnode.bold_mask')]),
             (bold_split, bold_t1_trans_wf, [
                 ('out_files', 'inputnode.bold_split')]),
-<<<<<<< HEAD
-            (bold_bold_trans_wf, bold_confounds_wf, [
-                ('outputnode.bold_mask', 'inputnode.bold_mask'),
-            ]),
-=======
             (bold_hmc_wf, bold_t1_trans_wf, [
                 ('outputnode.xforms', 'inputnode.hmc_xforms')]),
             (bold_sdc_wf, bold_t1_trans_wf, [
                 ('outputnode.out_warp', 'inputnode.fieldwarp')])
->>>>>>> 4020e85c
         ])
     else:  # for meepi, use optimal combination
         workflow.connect([
@@ -528,20 +523,14 @@
                 ('bold_files', 'inputnode.bold_file')]),
             (bold_t2s_wf, bold_confounds_wf, [
                 ('outputnode.bold', 'inputnode.bold')]),
-<<<<<<< HEAD
-            (bold_t2s_wf, bold_t1_trans_wf, [
-                ('outputnode.bold', 'inputnode.bold_split')]),
-            (bold_bold_trans_wf, join_echos, [
-                ('outputnode.bold_mask', 'bold_masks')]),
-            (join_echos, bold_confounds_wf, [
-                (('bold_masks', pop_file), 'inputnode.bold_mask')
-            ])
-=======
             (bold_t2s_wf, split_opt_comb, [
                 ('outputnode.bold', 'in_file')]),
             (split_opt_comb, bold_t1_trans_wf, [
                 ('out_files', 'inputnode.bold_split')]),
->>>>>>> 4020e85c
+            (bold_bold_trans_wf, join_echos, [
+                ('outputnode.bold_mask', 'bold_masks')]),
+            (join_echos, bold_confounds_wf, [
+                (('bold_masks', pop_file), 'inputnode.bold_mask')])
         ])
 
         # Already applied in bold_bold_trans_wf, which inputs to bold_t2s_wf
@@ -674,13 +663,8 @@
                 ('t1w_aparc', 'inputnode.bold_aparc')]),
             (bold_reg_wf, bold_std_trans_wf, [
                 ('outputnode.itk_bold_to_t1', 'inputnode.itk_bold_to_t1')]),
-<<<<<<< HEAD
-            (bold_sdc_wf, bold_std_trans_wf, [
-                ('outputnode.out_warp', 'inputnode.fieldwarp')]),
-=======
             (bold_bold_trans_wf, bold_std_trans_wf, [
                 ('outputnode.bold_mask', 'inputnode.bold_mask')]),
->>>>>>> 4020e85c
             (bold_std_trans_wf, outputnode, [('outputnode.bold_std', 'bold_std'),
                                              ('outputnode.bold_std_ref', 'bold_std_ref'),
                                              ('outputnode.bold_mask_std', 'bold_mask_std')]),
@@ -692,38 +676,15 @@
                     ('outputnode.bold_mask', 'inputnode.bold_mask')]),
                 (bold_split, bold_std_trans_wf, [
                     ('out_files', 'inputnode.bold_split')]),
-<<<<<<< HEAD
-=======
                 (bold_sdc_wf, bold_std_trans_wf, [
                     ('outputnode.out_warp', 'inputnode.fieldwarp')]),
                 (bold_hmc_wf, bold_std_trans_wf, [
                     ('outputnode.xforms', 'inputnode.hmc_xforms')]),
->>>>>>> 4020e85c
             ])
         else:
             workflow.connect([
-<<<<<<< HEAD
-                (join_echos, bold_std_trans_wf, [
-                    (('bold_masks', pop_file), 'inputnode.bold_mask')]),
-                (bold_t2s_wf, split_opt_comb, [
-                    ('outputnode.bold', 'in_file')]),
-                (split_opt_comb, bold_std_trans_wf, [
-                    ('out_files', 'inputnode.bold_split')]),
-            ])
-
-        if freesurfer:
-            workflow.connect([
-                (bold_std_trans_wf, func_derivatives_wf, [
-                    ('outputnode.bold_aseg_std', 'inputnode.bold_aseg_std'),
-                    ('outputnode.bold_aparc_std', 'inputnode.bold_aparc_std'),
-                ]),
-                (bold_std_trans_wf, outputnode, [
-                    ('outputnode.bold_aseg_std', 'bold_aseg_std'),
-                    ('outputnode.bold_aparc_std', 'bold_aparc_std')]),
-=======
                 (split_opt_comb, bold_std_trans_wf, [
                     ('out_files', 'inputnode.bold_split')])
->>>>>>> 4020e85c
             ])
 
             # Already applied in bold_bold_trans_wf, which inputs to bold_t2s_wf
