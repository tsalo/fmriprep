--- conflicted
+++ resolved
@@ -74,14 +74,10 @@
         If ``None``, test BBR result for distortion before accepting.
     bold2t1w_dof : 6, 9 or 12
         Degrees-of-freedom for BOLD-T1w registration
-<<<<<<< HEAD
     bold2t1_init : str, 'header' or 'register'
         If ``'header'``, use header information for initialization of BOLD and T1 images.
         If ``'register'``, align volumes by their centers.
-    mem_gb : float
-=======
     mem_gb : :obj:`float`
->>>>>>> 10f6a93e
         Size of BOLD file in GB
     omp_nthreads : :obj:`int`
         Maximum number of threads an individual process may use
@@ -406,14 +402,10 @@
         If ``None``, test BBR result for distortion before accepting.
     bold2t1w_dof : 6, 9 or 12
         Degrees-of-freedom for BOLD-T1w registration
-<<<<<<< HEAD
     bold2t1_init : str, 'header' or 'register'
         If ``'header'``, use header information for initialization of BOLD and T1 images.
         If ``'register'``, align volumes by their centers.
-    name : str, optional
-=======
     name : :obj:`str`, optional
->>>>>>> 10f6a93e
         Workflow name (default: bbreg_wf)
 
     Inputs
@@ -600,14 +592,10 @@
         If ``None``, test BBR result for distortion before accepting.
     bold2t1w_dof : 6, 9 or 12
         Degrees-of-freedom for BOLD-T1w registration
-<<<<<<< HEAD
     bold2t1_init : str, 'header' or 'register'
         If ``'header'``, use header information for initialization of BOLD and T1 images.
         If ``'register'``, align volumes by their centers.
-    name : str, optional
-=======
     name : :obj:`str`, optional
->>>>>>> 10f6a93e
         Workflow name (default: fsl_bbr_wf)
 
     Inputs
