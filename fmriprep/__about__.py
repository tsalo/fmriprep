--- conflicted
+++ resolved
@@ -104,13 +104,8 @@
 
 
 LINKS_REQUIRES = [
-<<<<<<< HEAD
     'git+https://github.com/nipy/nipype.git@'
     'd353f0d879826031334b09d33e9443b8c9b3e7fe#egg=nipype',
-    'git+https://github.com/poldracklab/niworkflows.git@'
-    'e8f677a0407fc312b7f3d87a4c47726ceb8cd975#egg=niworkflows',
-=======
->>>>>>> ca465df1
 ]
 
 TESTS_REQUIRES = [
