--- conflicted
+++ resolved
@@ -89,11 +89,7 @@
     'nilearn',
     'nipype',
     'nitime',
-<<<<<<< HEAD
-    'niworkflows>=0.7.2,<0.8.0a0',
-=======
     'niworkflows<0.9.0a0,>=0.8.1',
->>>>>>> b0c2b76d
     'numpy',
     'pandas',
     'psutil>=5.4',
@@ -108,13 +104,8 @@
 
 
 LINKS_REQUIRES = [
-<<<<<<< HEAD
-    'git+https://github.com/rciric/nipype.git@'
-    'a742c9ce7c57ce5547910e0aceacde9b185c48df#egg=nipype',
-=======
     'git+https://github.com/poldracklab/smriprep.git@'
     '423bcc43ab7300177eb3b98da62817b2cad8eb87#egg=smriprep-0.1.0',
->>>>>>> b0c2b76d
 ]
 
 TESTS_REQUIRES = [
